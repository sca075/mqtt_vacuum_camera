<<<<<<< HEAD
"""Version 1.4.4"""
import logging
import os
import json
=======
"""
Version 1.4.5
- Removed the PNG decode, the json is extracted from map-data instead of map-data hass.
- Valetudo Re vacuum payload is going to be save on the WWW folder file "mqtt_valetudo_re.raw".
- Tested no influence on the camera performance.
"""
import logging
import os
import json
import zlib
>>>>>>> 984d5158
from homeassistant.core import callback
from homeassistant.components import mqtt

_LOGGER = logging.getLogger(__name__)
_QOS = 0


class ValetudoConnector:
    def __init__(self, mqtt_topic, hass):
        self._hass = hass
        self._mqtt_topic = mqtt_topic
        self._unsubscribe_handlers = []
        self._rcv_topic = None
        self._payload = None
        self._img_payload = None
        self._mqtt_vac_stat = None
        self._mqtt_vac_err = None
        self._data_in = False
        self._rnd_payload = None  # Payload from Valetudo Re

    async def update_data(self, process: bool = True):
        if self._img_payload:
            if process:
                _LOGGER.debug("Processing " + self._mqtt_topic + " data from MQTT")
                json_data = zlib.decompress(self._img_payload).decode("utf-8")
                result = json.loads(json_data)
                _LOGGER.debug(self._mqtt_topic + ": Extracting JSON Complete")
                self._data_in = False
                return result
            else:
                _LOGGER.debug("No data from " + self._mqtt_topic + " or vacuum docked")
                self._data_in = False
                return None

    async def get_vacuum_status(self):
        return self._mqtt_vac_stat

    async def get_vacuum_error(self):
        return self._mqtt_vac_err

    async def is_data_available(self):
        return self._data_in

    def save_payload(self, file_name):
        # save payload when available.
        if self._img_payload and (self._data_in is True):
            with open(
                    str(os.getcwd())
                    + "/www/"
                    + file_name
                    + ".raw",
                    "wb",
            ) as file:
                file.write(self._img_payload)
            _LOGGER.info("Saved image data from MQTT in mqtt_" + file_name + ".raw!")

    @callback
    async def async_message_received(self, msg):
        self._rcv_topic = msg.topic

<<<<<<< HEAD
        if (self._rcv_topic == (self._mqtt_topic + "/MapData/map-data-hass") or
                self._rcv_topic == (self._mqtt_topic + "/map")):  # Attempt ValetudoRe data decode.
=======
        if (self._rcv_topic == (self._mqtt_topic + "/MapData/map-data") or
                self._rcv_topic == (self._mqtt_topic + "/map-data")):  # Attempt get ValetudoRe data.
>>>>>>> 984d5158
            _LOGGER.debug("Received " + self._mqtt_topic + " image data from MQTT")
            self._img_payload = msg.payload
            if self._rcv_topic == (self._mqtt_topic + "/map-data"):
                self.save_payload("valetudo_re")
            else:
                self._data_in = True
        elif self._rcv_topic == (self._mqtt_topic + "/StatusStateAttribute/status"):
            self._payload = msg.payload
            if self._payload:
                self._mqtt_vac_stat = bytes.decode(self._payload, "utf-8")
                _LOGGER.debug(
                    self._mqtt_topic
                    + ": Received vacuum "
                    + self._mqtt_vac_stat
                    + " status from MQTT:"
                    + self._rcv_topic
                )
<<<<<<< HEAD
        elif self._rcv_topic == (self._mqtt_topic + "/state"): # for ValetudoRe
=======
        elif self._rcv_topic == (self._mqtt_topic + "/state"):  # for ValetudoRe
>>>>>>> 984d5158
            self._payload = msg.payload
            if self._payload:
                tmp_data = json.loads(self._payload)
                self._mqtt_vac_stat = tmp_data.get("state", None)
                _LOGGER.debug(
                    self._mqtt_topic
                    + ": Received vacuum "
                    + self._mqtt_vac_stat
                    + " status from MQTT:"
                    + self._rcv_topic
                )
        elif self._rcv_topic == (
                self._mqtt_topic + "/StatusStateAttribute/error_description"
        ):
            self._payload = msg.payload
            self._mqtt_vac_err = bytes.decode(msg.payload, "utf-8")
            _LOGGER.debug(
                self._mqtt_topic
                + ": Received vacuum "
                + self._mqtt_vac_err
                + " from MQTT"
            )

    async def async_subscribe_to_topics(self):
        if self._mqtt_topic:
            for x in [
                self._mqtt_topic + "/MapData/map-data",
                self._mqtt_topic + "/StatusStateAttribute/status",
                self._mqtt_topic + "/StatusStateAttribute/error_description",
<<<<<<< HEAD
                self._mqtt_topic + "/map",  # added for ValetudoRe
=======
                self._mqtt_topic + "/map-data",  # added for ValetudoRe
>>>>>>> 984d5158
                self._mqtt_topic + "/state",  # added for ValetudoRe
            ]:
                self._unsubscribe_handlers.append(
                    await mqtt.async_subscribe(
                        self._hass, x, self.async_message_received, _QOS, encoding=None
                    )
                )

    async def async_unsubscribe_from_topics(self):
        map(lambda x: x(), self._unsubscribe_handlers)

    @staticmethod
    def get_test_payload(payload_data):
        ValetudoConnector._img_payload = payload_data
        _LOGGER.debug("Processing Test Data..")
        ValetudoConnector._data_in = True<|MERGE_RESOLUTION|>--- conflicted
+++ resolved
@@ -1,9 +1,3 @@
-<<<<<<< HEAD
-"""Version 1.4.4"""
-import logging
-import os
-import json
-=======
 """
 Version 1.4.5
 - Removed the PNG decode, the json is extracted from map-data instead of map-data hass.
@@ -14,7 +8,6 @@
 import os
 import json
 import zlib
->>>>>>> 984d5158
 from homeassistant.core import callback
 from homeassistant.components import mqtt
 
@@ -74,14 +67,8 @@
     @callback
     async def async_message_received(self, msg):
         self._rcv_topic = msg.topic
-
-<<<<<<< HEAD
-        if (self._rcv_topic == (self._mqtt_topic + "/MapData/map-data-hass") or
-                self._rcv_topic == (self._mqtt_topic + "/map")):  # Attempt ValetudoRe data decode.
-=======
         if (self._rcv_topic == (self._mqtt_topic + "/MapData/map-data") or
                 self._rcv_topic == (self._mqtt_topic + "/map-data")):  # Attempt get ValetudoRe data.
->>>>>>> 984d5158
             _LOGGER.debug("Received " + self._mqtt_topic + " image data from MQTT")
             self._img_payload = msg.payload
             if self._rcv_topic == (self._mqtt_topic + "/map-data"):
@@ -99,11 +86,8 @@
                     + " status from MQTT:"
                     + self._rcv_topic
                 )
-<<<<<<< HEAD
-        elif self._rcv_topic == (self._mqtt_topic + "/state"): # for ValetudoRe
-=======
+
         elif self._rcv_topic == (self._mqtt_topic + "/state"):  # for ValetudoRe
->>>>>>> 984d5158
             self._payload = msg.payload
             if self._payload:
                 tmp_data = json.loads(self._payload)
@@ -133,11 +117,7 @@
                 self._mqtt_topic + "/MapData/map-data",
                 self._mqtt_topic + "/StatusStateAttribute/status",
                 self._mqtt_topic + "/StatusStateAttribute/error_description",
-<<<<<<< HEAD
-                self._mqtt_topic + "/map",  # added for ValetudoRe
-=======
                 self._mqtt_topic + "/map-data",  # added for ValetudoRe
->>>>>>> 984d5158
                 self._mqtt_topic + "/state",  # added for ValetudoRe
             ]:
                 self._unsubscribe_handlers.append(
@@ -147,10 +127,4 @@
                 )
 
     async def async_unsubscribe_from_topics(self):
-        map(lambda x: x(), self._unsubscribe_handlers)
-
-    @staticmethod
-    def get_test_payload(payload_data):
-        ValetudoConnector._img_payload = payload_data
-        _LOGGER.debug("Processing Test Data..")
-        ValetudoConnector._data_in = True+        map(lambda x: x(), self._unsubscribe_handlers)