"""
Camera
Version: v2024.04.02
Image Processing Threading implemented on Version 1.5.7.
"""

from __future__ import annotations

import json
import logging
import os
import platform
import shutil
import time
from datetime import timedelta
from functools import partial
from io import BytesIO
from typing import Any, Optional

import voluptuous as vol
from PIL import Image
from homeassistant import config_entries, core

# from homeassistant.core import Event, HomeAssistant, ServiceCall, callback
from homeassistant.components.camera import PLATFORM_SCHEMA, Camera, CameraEntityFeature
from homeassistant.const import CONF_NAME, CONF_UNIQUE_ID
from homeassistant.helpers import config_validation as cv
from homeassistant.helpers.entity_platform import AddEntitiesCallback
from homeassistant.helpers.reload import async_setup_reload_service
from homeassistant.helpers.storage import STORAGE_DIR
from homeassistant.helpers.typing import (
    ConfigType,
    DiscoveryInfoType,
    HomeAssistantType,
)
from psutil_home_assistant import PsutilWrapper as ProcInsp

from .camera_processing import CameraProcessor
from .camera_shared import CameraShared
from .common import get_vacuum_unique_id_from_mqtt_topic
from .const import (
    ALPHA_BACKGROUND,
    ALPHA_CHARGER,
    ALPHA_GO_TO,
    ALPHA_MOVE,
    ALPHA_NO_GO,
    ALPHA_ROBOT,
    ALPHA_ROOM_0,
    ALPHA_ROOM_1,
    ALPHA_ROOM_2,
    ALPHA_ROOM_3,
    ALPHA_ROOM_4,
    ALPHA_ROOM_5,
    ALPHA_ROOM_6,
    ALPHA_ROOM_7,
    ALPHA_ROOM_8,
    ALPHA_ROOM_9,
    ALPHA_ROOM_10,
    ALPHA_ROOM_11,
    ALPHA_ROOM_12,
    ALPHA_ROOM_13,
    ALPHA_ROOM_14,
    ALPHA_ROOM_15,
    ALPHA_TEXT,
    ALPHA_WALL,
    ALPHA_ZONE_CLEAN,
    ATTR_MARGINS,
    ATTR_ROTATE,
    COLOR_BACKGROUND,
    COLOR_CHARGER,
    COLOR_GO_TO,
    COLOR_MOVE,
    COLOR_NO_GO,
    COLOR_ROBOT,
    COLOR_ROOM_0,
    COLOR_ROOM_1,
    COLOR_ROOM_2,
    COLOR_ROOM_3,
    COLOR_ROOM_4,
    COLOR_ROOM_5,
    COLOR_ROOM_6,
    COLOR_ROOM_7,
    COLOR_ROOM_8,
    COLOR_ROOM_9,
    COLOR_ROOM_10,
    COLOR_ROOM_11,
    COLOR_ROOM_12,
    COLOR_ROOM_13,
    COLOR_ROOM_14,
    COLOR_ROOM_15,
    COLOR_TEXT,
    COLOR_WALL,
    COLOR_ZONE_CLEAN,
    CONF_AUTO_ZOOM,
    CONF_ASPECT_RATIO,
    CONF_ZOOM_LOCK_RATIO,
    CONF_EXPORT_SVG,
    CONF_SNAPSHOTS_ENABLE,
    CONF_VAC_STAT,
    CONF_VAC_STAT_FONT,
    CONF_VAC_STAT_POS,
    CONF_VAC_STAT_SIZE,
    CONF_VACUUM_CONNECTION_STRING,
    CONF_VACUUM_ENTITY_ID,
    CONF_VACUUM_IDENTIFIERS,
    DEFAULT_NAME,
    DOMAIN,
    PLATFORMS,
)
from .snapshots.snapshot import Snapshots
from .utils.colors_man import add_alpha_to_rgb
from .valetudo.MQTT.connector import ValetudoConnector

PLATFORM_SCHEMA = PLATFORM_SCHEMA.extend(
    {
        vol.Required(CONF_VACUUM_CONNECTION_STRING): cv.string,
        vol.Required(CONF_VACUUM_ENTITY_ID): cv.string,
        vol.Required(ATTR_ROTATE, default="0"): cv.string,
        vol.Optional(CONF_NAME, default=DEFAULT_NAME): cv.entity_id,
    }
)

SCAN_INTERVAL = timedelta(seconds=3)

_LOGGER: logging.Logger = logging.getLogger(__name__)


async def async_setup_entry(
    hass: core.HomeAssistant,
    config_entry: config_entries.ConfigEntry,
    async_add_entities,
) -> None:
    """Setup camera from a config entry created in the integrations UI."""
    config = hass.data[DOMAIN][config_entry.entry_id]
    # Update our config to and eventually add or remove option.
    if config_entry.options:
        config.update(config_entry.options)

    camera = [ValetudoCamera(hass, config)]
    async_add_entities(camera, update_before_add=True)


async def async_setup_platform(
    hass: HomeAssistantType,
    config: ConfigType,
    async_add_entities: AddEntitiesCallback,
    discovery_info: DiscoveryInfoType | None = None,
):
    """Set up the camera platform."""
    async_add_entities([ValetudoCamera(hass, config)])

    await async_setup_reload_service(hass, DOMAIN, PLATFORMS)


class ValetudoCamera(Camera):
    """
    Rend the vacuum map and the vacuum state for:
    Valetudo Hypfer and rand256 Firmwares Vacuums maps.
    From PI4 up to all other Home Assistant supported platforms.
    """

    _attr_has_entity_name = True

    def __init__(self, hass, device_info):
        super().__init__()
        self.hass = hass
        self._attr_model = "Valetudo Vacuums"
        self._attr_brand = "Valetudo Vacuum Camera"
        self._attr_name = "Camera"
        self._attr_is_on = True
        self._directory_path = self.hass.config.path()  # get Home Assistant path
        self._shared = CameraShared()  # Camera Shared data between threads.
        self._mqtt_listen_topic = device_info.get(CONF_VACUUM_CONNECTION_STRING)
        if self._mqtt_listen_topic:
            self._mqtt_listen_topic = str(self._mqtt_listen_topic)
            self._shared.file_name = self._mqtt_listen_topic.split("/")[1].lower()
            _LOGGER.debug(f"Camera {self._shared.file_name} Starting up..")
            _LOGGER.info(f"System Release: {platform.node()}, {platform.release()}")
            _LOGGER.info(f"System Version: {platform.version()}")
            _LOGGER.info(f"System Machine: {platform.machine()}")
            _LOGGER.info(f"Python Version: {platform.python_version()}")
            _LOGGER.info(
                f"Memory Available: "
                f"{round((ProcInsp().psutil.virtual_memory().available / (1024 * 1024)), 1)}"
                f" and In Use: {round((ProcInsp().psutil.virtual_memory().used / (1024 * 1024)), 1)}"
            )
<<<<<<< HEAD
            self._storage_path = f"{self.hass.config.path(STORAGE_DIR)}/valetudo_camera"
=======

            self._storage_path = f"{self._directory_path}/{STORAGE_DIR}/valetudo_camera"
>>>>>>> c07205c2
            if not os.path.exists(self._storage_path):
                self._storage_path = f"{self._directory_path}/{STORAGE_DIR}"
            self._snapshots = Snapshots(self._storage_path)
            self.snapshot_img = f"{self._storage_path}/{self._shared.file_name}.png"
            self.log_file = f"{self._storage_path}/{self._shared.file_name}.zip"
            self._attr_unique_id = device_info.get(
                CONF_UNIQUE_ID,
                get_vacuum_unique_id_from_mqtt_topic(self._mqtt_listen_topic),
            )
        self._mqtt = ValetudoConnector(self._mqtt_listen_topic, self.hass, self._shared)
        self._identifiers = device_info.get(CONF_VACUUM_IDENTIFIERS)
        self.Image = None
        self._image_bk = None  # Backup image for testing.
        self._processing = False
        self._image_w = None
        self._image_h = None
        self._should_poll = False
        self._attr_frame_interval = 6
        self._vac_json_available = None
        self._shared.attr_calibration_points = None
        self._cpu_percent = None
        self._shared.export_svg = device_info.get(CONF_EXPORT_SVG)
        self._shared.image_auto_zoom = device_info.get(CONF_AUTO_ZOOM)
        self._shared.image_zoom_lock_ratio = device_info.get(CONF_ZOOM_LOCK_RATIO)
        self._shared.image_aspect_ratio = device_info.get(CONF_ASPECT_RATIO)
        self._shared.image_rotate = int(device_info.get(ATTR_ROTATE, 0))
        self._shared.margins = int(device_info.get(ATTR_MARGINS, 150))
        self._shared.show_vacuum_state = device_info.get(CONF_VAC_STAT)
        self._shared.vacuum_status_font = device_info.get(CONF_VAC_STAT_FONT)
        self._shared.vacuum_status_size = device_info.get(CONF_VAC_STAT_SIZE)
        self._shared.vacuum_status_position = device_info.get(CONF_VAC_STAT_POS)
        if not self._shared.show_vacuum_state:
            self._shared.show_vacuum_state = False
        # If not configured, default to True for compatibility
        self._enable_snapshots = device_info.get(CONF_SNAPSHOTS_ENABLE)
        if self._enable_snapshots is None:
            self._enable_snapshots = True
        # If snapshots are disabled, delete www data
        if not self._enable_snapshots and os.path.isfile(
            f"{self._directory_path}/www/snapshot_{self._shared.file_name}.png"
        ):
            os.remove(
                f"{self._directory_path}/www/snapshot_{self._shared.file_name}.png"
            )
        # If there is a log zip in www remove it
        if os.path.isfile(self.log_file):
            os.remove(self.log_file)
        self._last_image = None
        self._rrm_data = False  # Temp. check for rrm data
        # get the colours used in the maps.
        self.user_colors = None
        self.user_alpha = None
        self.rooms_colors = None
        self.rooms_alpha = None
        self.set_initial_colour(device_info)
        # Create the processor for the camera.
        self.processor = CameraProcessor(self.hass, self._shared)

    async def async_added_to_hass(self) -> None:
        """Handle entity added toHome Assistant."""
        await self._mqtt.async_subscribe_to_topics()
        self._should_poll = True
        self.async_schedule_update_ha_state(True)

    async def async_will_remove_from_hass(self) -> None:
        """Handle entity removal from Home Assistant."""
        await super().async_will_remove_from_hass()
        if self._mqtt:
            await self._mqtt.async_unsubscribe_from_topics()

    @property
    def name(self) -> str:
        """Camera Entity Name"""
        return self._attr_name

    @property
    def model(self) -> str | None:
        """Return the camera model."""
        return self._attr_model

    @property
    def brand(self) -> str | None:
        """Return the camera brand."""
        return self._attr_brand

    @property
    def is_on(self) -> bool:
        """Return true if on."""
        return self._attr_is_on

    @property
    def frame_interval(self) -> float:
        """Camera Frame Interval"""
        return self._attr_frame_interval

    def camera_image(
        self, width: Optional[int] = None, height: Optional[int] = None
    ) -> Optional[bytes]:
        """Camera Image"""
        return self.Image

    @property
    def supported_features(self) -> int:
        """Return supported features."""
        return CameraEntityFeature.ON_OFF

    @property
    def extra_state_attributes(self) -> dict:
        """Camera Attributes"""
        attrs = {
            "friendly_name": self._attr_name,
            "vacuum_battery": f"{self._shared.vacuum_battery}%",
            "vacuum_position": self._shared.current_room,
            "vacuum_topic": self._mqtt_listen_topic,
            "vacuum_status": self._shared.vacuum_state,
            "json_data": self._vac_json_available,
            "vacuum_json_id": self._shared.vac_json_id,
            "calibration_points": self._shared.attr_calibration_points,
        }
        if self._enable_snapshots:
            attrs["snapshot"] = self._shared.snapshot_take
            attrs["snapshot_path"] = f"/local/snapshot_{self._shared.file_name}.png"
        else:
            attrs["snapshot"] = False
        if (self._shared.map_rooms is not None) and (self._shared.map_rooms != {}):
            attrs["rooms"] = self._shared.map_rooms
        if (self._shared.map_pred_zones is not None) and (
            self._shared.map_pred_zones != {}
        ):
            attrs["zones"] = self._shared.map_pred_zones
        if (self._shared.map_pred_points is not None) and (
            self._shared.map_pred_points != {}
        ):
            attrs["points"] = self._shared.map_pred_points
        return attrs

    @property
    def should_poll(self) -> bool:
        """ON/OFF Camera Polling"""
        return self._should_poll

    @property
    def device_info(self):
        """Return the device info."""
        try:
            from homeassistant.helpers.device_registry import DeviceInfo

            device_info = DeviceInfo
        except ImportError:
            from homeassistant.helpers.entity import DeviceInfo

            device_info = DeviceInfo
        return device_info(identifiers=self._identifiers)

    async def async_camera_image(
        self, width: int | None = None, height: int | None = None
    ) -> bytes | None:
        """Return bytes of camera image."""
        return await self.hass.async_add_executor_job(
            partial(self.camera_image, width=self._image_w, height=self._image_h)
        )

    def turn_on(self) -> None:
        """Camera Turn On"""
        # self._attr_is_on = True
        self._should_poll = True

    def turn_off(self) -> None:
        """Camera Turn Off"""
        # self._attr_is_on = False
        self._should_poll = False

    def empty_if_no_data(self) -> Image.Image:
        """
        It will return the last image if available or
        an empty image if there are no data.
        """
        if self._last_image:
            _LOGGER.debug(f"{self._shared.file_name}: Returning Last image.")
            return self._last_image
        elif self._last_image is None:
            # Check if the snapshot file exists
            _LOGGER.info(f"Searching for {self.snapshot_img}.")
            if os.path.isfile(self.snapshot_img):
                # Load the snapshot image
                self._last_image = Image.open(self.snapshot_img)
                _LOGGER.debug(f"{self._shared.file_name}: Returning Snapshot image.")
                return self._last_image
            else:
                # Create an empty image with a gray background
                empty_img = Image.new("RGB", (800, 600), "gray")
                _LOGGER.info(f"{self._shared.file_name}: Returning Empty image.")
                return empty_img

    async def take_snapshot(self, json_data: Any, image_data: Image.Image) -> None:
        """Camera Automatic Snapshots."""
        try:
            # When logger is active.
            if (_LOGGER.getEffectiveLevel() > 0) and (
                _LOGGER.getEffectiveLevel() != 30
            ):
                # Save mqtt raw data file.
                if self._mqtt is not None:
                    await self._mqtt.save_payload(self._shared.file_name)
                # Write the JSON and data to the file.
                self._snapshots.data_snapshot(self._shared.file_name, json_data)
            # Save image ready for snapshot.
            image_data.save(self.snapshot_img)  # Save the image in .storage
            if self._enable_snapshots:
                if os.path.isfile(self.snapshot_img):
                    shutil.copy(
                        f"{self._storage_path}/{self._shared.file_name}.png",
                        f"{self._directory_path}/www/snapshot_{self._shared.file_name}.png",
                    )
                _LOGGER.info(f"{self._shared.file_name}: Camera Snapshot saved on WWW!")
        except IOError:
            self._shared.snapshot_take = None
            _LOGGER.warning(
                f"Error Saving {self._shared.file_name}: Snapshot, will not be available till restart."
            )
        else:
            _LOGGER.debug(
                f"{self._shared.file_name}: Snapshot acquired during {self._shared.vacuum_state} Vacuum State."
            )

    async def load_test_json(self, file_path: str = None) -> Any:
        """Load a test json."""
        # Load a test json
        if file_path:
            json_file = file_path
            with open(json_file, "rb") as j_file:
                tmp_json = j_file.read()
            parsed_json = json.loads(tmp_json)
            self._should_poll = False
            return parsed_json
        else:
            return None

    async def async_update(self):
        """Camera Frame Update."""
<<<<<<< HEAD
        # Get the active user language
        self._shared.user_language = await self.get_active_user_id()
=======

        active_user_id = await self.get_active_user_id()
        _LOGGER.debug(active_user_id)
>>>>>>> c07205c2
        # check and update the vacuum reported state
        if not self._mqtt:
            _LOGGER.debug(f"{self._shared.file_name}: No MQTT data available.")
            # return last/empty image if no MQTT or CPU usage too high.
            pil_img = self.empty_if_no_data()
            self.Image = await self.async_pil_to_bytes(pil_img)
            return self.Image

        # If we have data from MQTT, we process the image.
        self._shared.vacuum_battery = await self._mqtt.get_battery_level()
        self._shared.vacuum_connection = await self._mqtt.get_vacuum_connection_state()
        if not self._shared.vacuum_connection:
            self._shared.vacuum_state = "disconnected"
        else:
            if self._shared.vacuum_state == "disconnected":
                self._shared.vacuum_state = "connected"
            else:
                self._shared.vacuum_state = await self._mqtt.get_vacuum_status()
        pid = os.getpid()  # Start to log the CPU usage of this PID.
        proc = ProcInsp().psutil.Process(pid)  # Get the process PID.
        process_data = await self._mqtt.is_data_available()
        if process_data:
            # to calculate the cycle time for frame adjustment.
            start_time = time.perf_counter()
            self._cpu_percent = round(
                ((proc.cpu_percent() / int(ProcInsp().psutil.cpu_count())) / 10), 1
            )
            self._processing = True
            # if the vacuum is working, or it is the first image.
            if (
                self._shared.vacuum_state == "cleaning"
                or self._shared.vacuum_state == "moving"
                or self._shared.vacuum_state == "returning"
                or self._shared.vacuum_state == "disconnected"
                or self._shared.vacuum_state == "connected"
                or not self._shared.vacuum_bat_charged  # text update use negative logic
            ):
                # grab the image from MQTT.
                self._shared.image_grab = True
                self._shared.frame_number = self.processor.get_frame_number()
                # when the vacuum goes / is in cleaning, moving or returning
                # do not take the automatic snapshot.
                self._shared.snapshot_take = False
                _LOGGER.info(
                    f"{self._shared.file_name}: Camera image data update available: {process_data}"
                )
            try:
                parsed_json = await self._mqtt.update_data(self._shared.image_grab)
                if not parsed_json:
                    self._vac_json_available = "Error"
                    self.Image = await self.async_pil_to_bytes(self.empty_if_no_data())
                    raise ValueError

                if parsed_json[1] == "Rand256":
                    self._shared.is_rand = True
                    self._rrm_data = parsed_json[0]
                else:
                    parsed_json = parsed_json[0]
                    self._rrm_data = None
                # Below bypassed code is for debug purpose only.
                #########################################################
                # parsed_json = await self.load_test_json(
                #     "custom_components/valetudo_vacuum_camera/snapshots/test.json")
                ##########################################################
                self._vac_json_available = "Success"
            except ValueError:
                self._vac_json_available = "Error"
                pass
            else:
                # Just in case, let's check that the data is available.
                if parsed_json is not None:
                    if self._rrm_data:
                        self._shared.destinations = await self._mqtt.get_destinations()
                        pil_img = await self.hass.async_create_task(
                            self.processor.run_async_process_valetudo_data(
                                self._rrm_data
                            )
                        )
                    elif self._rrm_data is None:
                        pil_img = await self.hass.async_create_task(
                            self.processor.run_async_process_valetudo_data(parsed_json)
                        )
                    else:
                        # if no image was processed empty or last snapshot/frame
                        pil_img = self.empty_if_no_data()
                    # Converting the image obtained to bytes
                    # Using openCV would reduce the CPU and memory usage.
                    # On Py4 HA OS is not possible to install the openCV library.
                    # backup the image
                    self._last_image = pil_img
                    self.Image = await self.async_pil_to_bytes(pil_img)
                    # take a snapshot if we meet the conditions.
                    if self._shared.snapshot_take:
                        if pil_img:
                            if self._shared.is_rand:
                                await self.take_snapshot(self._rrm_data, pil_img)
                            else:
                                await self.take_snapshot(parsed_json, pil_img)
                    # clean up
<<<<<<< HEAD
                    del (pil_img,)
=======
                    del pil_img,
>>>>>>> c07205c2
                    _LOGGER.debug(f"{self._shared.file_name}: Image update complete")
                    processing_time = round((time.perf_counter() - start_time), 3)
                    # Adjust the frame interval to the processing time.
                    self._attr_frame_interval = max(0.1, processing_time)
                    _LOGGER.debug(
                        f"Adjusted {self._shared.file_name}: Frame interval: {self._attr_frame_interval}"
                    )
                else:
                    _LOGGER.info(
                        f"{self._shared.file_name}: Image not processed. Returning not updated image."
                    )
                    self._attr_frame_interval = 0.1
                self.camera_image(self._image_w, self._image_h)
                # HA supervised Memory and CUP usage report.
                memory_percent = round(
                    (
                        (proc.memory_info()[0] / 2.0**30)
                        / (ProcInsp().psutil.virtual_memory().total / 2.0**30)
                    )
                    * 100,
                    2,
                )
                self._cpu_percent = round(
                    ((proc.cpu_percent() / int(ProcInsp().psutil.cpu_count())) / 10), 1
                )
                _LOGGER.debug(
                    f"{self._shared.file_name} System CPU usage stat: {self._cpu_percent}%"
                )
                _LOGGER.debug(
                    f"{self._shared.file_name} Camera Memory usage in GB: "
                    f"{round(proc.memory_info()[0] / 2. ** 30, 2)}, "
                    f"{memory_percent}% of Total."
                )
                self._processing = False
                return self.camera_image(self._image_w, self._image_h)

    async def async_pil_to_bytes(self, pil_img) -> Optional[bytes]:
        """Convert PIL image to bytes"""
        if pil_img:
            self._last_image = pil_img
            _LOGGER.debug(
                f"{self._shared.file_name}: Image from Json: {self._shared.vac_json_id}."
            )
            if self._shared.show_vacuum_state:
                pil_img = await self.processor.run_async_draw_image_text(
                    pil_img, self._shared.user_colors[8]
                )
        else:
            if self._last_image is not None:
                _LOGGER.debug(f"{self._shared.file_name}: Output Last Image.")
                pil_img = self._last_image
            else:
                _LOGGER.debug(f"{self._shared.file_name}: Output Gray Image.")
                pil_img = self.empty_if_no_data()
        self._image_w = pil_img.width
        self._image_h = pil_img.height
        buffered = BytesIO()
        pil_img.save(buffered, format="PNG")
        bytes_data = buffered.getvalue()
        del buffered, pil_img
        return bytes_data

    def set_initial_colour(self, device_info: dict) -> None:
        """Set the initial colours for the map."""
        try:
            self.user_colors = [
                device_info.get(COLOR_WALL),
                device_info.get(COLOR_ZONE_CLEAN),
                device_info.get(COLOR_ROBOT),
                device_info.get(COLOR_BACKGROUND),
                device_info.get(COLOR_MOVE),
                device_info.get(COLOR_CHARGER),
                device_info.get(COLOR_NO_GO),
                device_info.get(COLOR_GO_TO),
                device_info.get(COLOR_TEXT),
            ]
            self.user_alpha = [
                device_info.get(ALPHA_WALL),
                device_info.get(ALPHA_ZONE_CLEAN),
                device_info.get(ALPHA_ROBOT),
                device_info.get(ALPHA_BACKGROUND),
                device_info.get(ALPHA_MOVE),
                device_info.get(ALPHA_CHARGER),
                device_info.get(ALPHA_NO_GO),
                device_info.get(ALPHA_GO_TO),
                device_info.get(ALPHA_TEXT),
            ]
            self.rooms_colors = [
                device_info.get(COLOR_ROOM_0),
                device_info.get(COLOR_ROOM_1),
                device_info.get(COLOR_ROOM_2),
                device_info.get(COLOR_ROOM_3),
                device_info.get(COLOR_ROOM_4),
                device_info.get(COLOR_ROOM_5),
                device_info.get(COLOR_ROOM_6),
                device_info.get(COLOR_ROOM_7),
                device_info.get(COLOR_ROOM_8),
                device_info.get(COLOR_ROOM_9),
                device_info.get(COLOR_ROOM_10),
                device_info.get(COLOR_ROOM_11),
                device_info.get(COLOR_ROOM_12),
                device_info.get(COLOR_ROOM_13),
                device_info.get(COLOR_ROOM_14),
                device_info.get(COLOR_ROOM_15),
            ]
            self.rooms_alpha = [
                device_info.get(ALPHA_ROOM_0),
                device_info.get(ALPHA_ROOM_1),
                device_info.get(ALPHA_ROOM_2),
                device_info.get(ALPHA_ROOM_3),
                device_info.get(ALPHA_ROOM_4),
                device_info.get(ALPHA_ROOM_5),
                device_info.get(ALPHA_ROOM_6),
                device_info.get(ALPHA_ROOM_7),
                device_info.get(ALPHA_ROOM_8),
                device_info.get(ALPHA_ROOM_9),
                device_info.get(ALPHA_ROOM_10),
                device_info.get(ALPHA_ROOM_11),
                device_info.get(ALPHA_ROOM_12),
                device_info.get(ALPHA_ROOM_13),
                device_info.get(ALPHA_ROOM_14),
                device_info.get(ALPHA_ROOM_15),
            ]
            self._shared.update_user_colors(
                add_alpha_to_rgb(self.user_alpha, self.user_colors)
            )
            self._shared.update_rooms_colors(
                add_alpha_to_rgb(self.rooms_alpha, self.rooms_colors)
            )
        except (ValueError, IndexError, UnboundLocalError) as e:
            _LOGGER.error("Error while populating colors: %s", e)

    async def get_active_user_id(self) -> Optional[str]:
<<<<<<< HEAD
        """
        Get the active user id from the frontend user data file.
        Return the language of the active user.
        """
        active_user_id = None
        users = await self.hass.auth.async_get_users()
        for user in users:
            if (
                user.name.lower() not in ["home assistant content", "supervisor"]
                and user.is_active
            ):
                active_user_id = user.id
                break

        file_path = (
            f"{self.hass.config.path(STORAGE_DIR)}/frontend.user_data_{active_user_id}"
        )
=======
        active_user_id = None
        users = await self.hass.auth.async_get_users()
        for user in users:
            if user.name.lower() not in ['home assistant content', 'supervisor'] and user.is_active:
                active_user_id = user.id
                break

        file_path = f"{self._directory_path}/{STORAGE_DIR}/frontend.user_data_{active_user_id}"
>>>>>>> c07205c2

        try:
            with open(file_path, "r") as file:
                data = json.load(file)
                language = data["data"]["language"]["language"]
                return language
        except FileNotFoundError:
<<<<<<< HEAD
            _LOGGER.info("User ID File not found: %s", file_path)
            return "en"
        except KeyError:
            _LOGGER.info("User ID Language not found: %s", file_path)
            return "en"
=======
            return "File not found"
        except KeyError:
            return "Language field not found"
>>>>>>> c07205c2
<|MERGE_RESOLUTION|>--- conflicted
+++ resolved
@@ -184,12 +184,7 @@
                 f"{round((ProcInsp().psutil.virtual_memory().available / (1024 * 1024)), 1)}"
                 f" and In Use: {round((ProcInsp().psutil.virtual_memory().used / (1024 * 1024)), 1)}"
             )
-<<<<<<< HEAD
             self._storage_path = f"{self.hass.config.path(STORAGE_DIR)}/valetudo_camera"
-=======
-
-            self._storage_path = f"{self._directory_path}/{STORAGE_DIR}/valetudo_camera"
->>>>>>> c07205c2
             if not os.path.exists(self._storage_path):
                 self._storage_path = f"{self._directory_path}/{STORAGE_DIR}"
             self._snapshots = Snapshots(self._storage_path)
@@ -430,14 +425,8 @@
 
     async def async_update(self):
         """Camera Frame Update."""
-<<<<<<< HEAD
         # Get the active user language
         self._shared.user_language = await self.get_active_user_id()
-=======
-
-        active_user_id = await self.get_active_user_id()
-        _LOGGER.debug(active_user_id)
->>>>>>> c07205c2
         # check and update the vacuum reported state
         if not self._mqtt:
             _LOGGER.debug(f"{self._shared.file_name}: No MQTT data available.")
@@ -537,11 +526,7 @@
                             else:
                                 await self.take_snapshot(parsed_json, pil_img)
                     # clean up
-<<<<<<< HEAD
                     del (pil_img,)
-=======
-                    del pil_img,
->>>>>>> c07205c2
                     _LOGGER.debug(f"{self._shared.file_name}: Image update complete")
                     processing_time = round((time.perf_counter() - start_time), 3)
                     # Adjust the frame interval to the processing time.
@@ -675,7 +660,6 @@
             _LOGGER.error("Error while populating colors: %s", e)
 
     async def get_active_user_id(self) -> Optional[str]:
-<<<<<<< HEAD
         """
         Get the active user id from the frontend user data file.
         Return the language of the active user.
@@ -693,31 +677,14 @@
         file_path = (
             f"{self.hass.config.path(STORAGE_DIR)}/frontend.user_data_{active_user_id}"
         )
-=======
-        active_user_id = None
-        users = await self.hass.auth.async_get_users()
-        for user in users:
-            if user.name.lower() not in ['home assistant content', 'supervisor'] and user.is_active:
-                active_user_id = user.id
-                break
-
-        file_path = f"{self._directory_path}/{STORAGE_DIR}/frontend.user_data_{active_user_id}"
->>>>>>> c07205c2
-
         try:
             with open(file_path, "r") as file:
                 data = json.load(file)
                 language = data["data"]["language"]["language"]
                 return language
         except FileNotFoundError:
-<<<<<<< HEAD
             _LOGGER.info("User ID File not found: %s", file_path)
             return "en"
         except KeyError:
             _LOGGER.info("User ID Language not found: %s", file_path)
-            return "en"
-=======
-            return "File not found"
-        except KeyError:
-            return "Language field not found"
->>>>>>> c07205c2
+            return "en"