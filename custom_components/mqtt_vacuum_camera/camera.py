"""
Camera
Version: v2025.2.2
"""

from __future__ import annotations

import asyncio
from asyncio import gather, get_event_loop
from concurrent.futures import ThreadPoolExecutor
from datetime import timedelta
from io import BytesIO
import logging
import math
import os
import platform
import time
from typing import Any, Optional

from PIL import Image
from homeassistant import config_entries, core
from homeassistant.components.camera import Camera, CameraEntityFeature
from homeassistant.const import CONF_UNIQUE_ID, MATCH_ALL
from homeassistant.helpers import config_validation as cv
from homeassistant.helpers.device_registry import DeviceInfo as Dev_Info
from homeassistant.helpers.entity import DeviceInfo as Entity_Info
from homeassistant.helpers.storage import STORAGE_DIR
from homeassistant.helpers.update_coordinator import CoordinatorEntity
from psutil_home_assistant import PsutilWrapper as ProcInsp
from valetudo_map_parser.config.types import SnapshotStore, TrimsData
from valetudo_map_parser.config.utils import ResizeParams, async_resize_image

from .common import RedactIPFilter, get_vacuum_unique_id_from_mqtt_topic
from .const import (
    ATTR_FRIENDLY_NAME,
    ATTR_JSON_DATA,
    ATTR_SNAPSHOT_PATH,
    ATTR_VACUUM_TOPIC,
    CAMERA_STORAGE,
    CONF_VACUUM_IDENTIFIERS,
    DOMAIN,
    NOT_STREAMING_STATES,
    CameraModes,
)
from .snapshots.snapshot import Snapshots
from .utils.camera.camera_processing import CameraProcessor
from .utils.colors_man import ColorsManagment
from .utils.files_operations import (
    async_get_active_user_language,
    async_load_file,
    is_auth_updated,
)

CONFIG_SCHEMA = cv.config_entry_only_config_schema(DOMAIN)

SCAN_INTERVAL = timedelta(seconds=3)
_LOGGER = logging.getLogger(__name__)
_LOGGER.addFilter(RedactIPFilter())


async def async_setup_entry(
    hass: core.HomeAssistant,
    config_entry: config_entries.ConfigEntry,
    async_add_entities,
) -> None:
    """Setup camera from a config entry created in the integrations UI."""
    config = hass.data[DOMAIN][config_entry.entry_id]
    coordinator = hass.data[DOMAIN][config_entry.entry_id]["coordinator"]
    # Update our config to and eventually add or remove option.
    if config_entry.options:
        config.update(config_entry.options)

    camera = [MQTTCamera(coordinator, config)]
    async_add_entities(camera, update_before_add=True)


class MQTTCamera(CoordinatorEntity, Camera):
    """
    Rend the vacuum map and the vacuum state for:
    Valetudo Hypfer and rand256 Firmwares Vacuums maps.
    From PI4 up to all other Home Assistant supported platforms.
    """

    _attr_has_entity_name = True
    _unrecorded_attributes = frozenset({MATCH_ALL})

    # noinspection PyUnusedLocal
    def __init__(self, coordinator, device_info):
        super().__init__(coordinator)
        Camera.__init__(self)
        self.hass = coordinator.hass
        self._shared, self._file_name = coordinator.update_shared_data(device_info)
        self._state = "init"
        self._attr_model = "MQTT Vacuums"
        self._attr_brand = "MQTT Vacuum Camera"
        self._attr_name = "Camera"
        self._attr_is_on = True
        self._attr_motion_detection_enabled = False
        self._homeassistant_path = self.hass.config.path()  # get Home Assistant path
        self._start_up_logs()
        self._storage_path, self.snapshot_img, self.log_file = self._init_paths()
        self._mqtt_listen_topic = coordinator.vacuum_topic
        self._attr_unique_id = device_info.get(
            CONF_UNIQUE_ID,
            get_vacuum_unique_id_from_mqtt_topic(self._mqtt_listen_topic),
        )
        self._mqtt = coordinator.connector
        self._identifiers = device_info.get(CONF_VACUUM_IDENTIFIERS)
        self._snapshots = Snapshots(self.hass, self._shared)
        self.Image = None
        self._image_bk = None
        self._processing = False
        self._image_w = None
        self._image_h = None
        self._should_poll = False
        self._attr_frame_interval = 6
        self._vac_json_available = None
        self._cpu_percent = None
        self._init_clear_www_folder()
        self._last_image = None
        self._update_time = None
        self._rrm_data = False  # Check for rrm data
        # get the colours used in the maps.
        self._colours = ColorsManagment(self._shared)
        self._colours.set_initial_colours(device_info)
        # Create the processor for the camera.
        self.processor = CameraProcessor(self.hass, self._shared)
        # Listen to the vacuum.start event
        self.uns_event_vacuum_start = self.hass.bus.async_listen(
            "event_vacuum_start", self.handle_vacuum_start
        )
        self.uns_event_obstacle_coordinates = self.hass.bus.async_listen(
            "mqtt_vacuum_camera_obstacle_coordinates", self.handle_obstacle_view
        )

    @staticmethod
    def _start_up_logs():
        """Logs the machine running the component data"""
        _LOGGER.info("System Release: %r, %r", platform.node(), platform.release())
        _LOGGER.info("System Version: %r", platform.version())
        _LOGGER.info("System Machine: %r", platform.machine())
        _LOGGER.info("Python Version: %r", platform.python_version())
        _LOGGER.info(
            "Memory Available: %r and In Use: %r",
            round((ProcInsp().psutil.virtual_memory().available / (1024 * 1024)), 1),
            round((ProcInsp().psutil.virtual_memory().used / (1024 * 1024)), 1),
        )

    def _init_clear_www_folder(self):
        """Remove PNG and ZIP's stored in HA config WWW"""
        # If enable_snapshots check if for png in www
        if not self._shared.enable_snapshots and os.path.isfile(
            f"{self._homeassistant_path}/www/snapshot_{self._file_name}.png"
        ):
            os.remove(f"{self._homeassistant_path}/www/snapshot_{self._file_name}.png")
        # If there is a log zip in www remove it
        if os.path.isfile(self.log_file):
            os.remove(self.log_file)

    def _init_paths(self):
        """Initialize Camera Paths"""
        storage_path = f"{self.hass.config.path(STORAGE_DIR)}/{CAMERA_STORAGE}"
        if not os.path.exists(storage_path):
            storage_path = f"{self._homeassistant_path}/{STORAGE_DIR}"
        snapshot_img = f"{storage_path}/{self._file_name}.png"
        log_file = f"{storage_path}/{self._file_name}.zip"
        return storage_path, snapshot_img, log_file

    async def async_added_to_hass(self) -> None:
        """Handle entity added to Home Assistant."""
        await self._mqtt.async_subscribe_to_topics()
        self._should_poll = True
        self._shared.camera_mode = CameraModes.MAP_VIEW
        self.async_schedule_update_ha_state(True)

    async def async_will_remove_from_hass(self) -> None:
        """Handle entity removal from Home Assistant."""
        await super().async_will_remove_from_hass()
        if self._mqtt:
            await self._mqtt.async_unsubscribe_from_topics()

    @property
    def name(self) -> str:
        """Camera Entity Name"""
        return self._attr_name

    @property
    def model(self) -> str | None:
        """Return the camera model."""
        return self._attr_model

    @property
    def brand(self) -> str | None:
        """Return the camera brand."""
        return self._attr_brand

    @property
    def is_on(self) -> bool:
        """Return true if on."""
        return self._attr_is_on

    @property
    def frame_interval(self) -> float:
        """Camera Frame Interval"""
        return self._attr_frame_interval

    @property
    def is_streaming(self) -> bool:
        """Return true if the device is streaming."""
        updated_status = self._shared.vacuum_state
        self._attr_is_streaming = (
            updated_status not in NOT_STREAMING_STATES
            or not self._shared.vacuum_bat_charged
        )
        return self._attr_is_streaming

    def disable_motion_detection(self) -> bool:
<<<<<<< HEAD
        """Disable Motion Detection"""
        return False

    def enable_motion_detection(self) -> bool:
        """Enable Motion Detection"""
=======
        """Disable Motion Detection
        :return bool always False as this is not in use in this implementation"""
        return False

    def enable_motion_detection(self) -> bool:
        """Enable Motion Detection
        :return bool always False as this is not in use in this implementation"""
>>>>>>> f8c8e3e1
        return False

    def camera_image(
        self, width: Optional[int] = None, height: Optional[int] = None
    ) -> Optional[bytes]:
        """Camera Image"""
        return self.Image

    @property
    def supported_features(self) -> int:
        """Return supported features."""
        return CameraEntityFeature.ON_OFF

    @property
    def extra_state_attributes(self) -> dict:
        """Return Camera Attributes"""
        attributes = {
            ATTR_FRIENDLY_NAME: self._attr_name,
            ATTR_VACUUM_TOPIC: self._mqtt_listen_topic,
            ATTR_JSON_DATA: self._vac_json_available,
            ATTR_SNAPSHOT_PATH: f"/local/snapshot_{self._file_name}.png",
        }
        # Update with the shared attributes generated by SharedData
        attributes.update(self._shared.generate_attributes())

        return attributes

    @property
    def should_poll(self) -> bool:
        """ON/OFF Camera Polling Based on Camera Mode."""
        POLLING_STATES = {
            CameraModes.OBSTACLE_DOWNLOAD: False,
            CameraModes.OBSTACLE_SEARCH: False,
            CameraModes.MAP_VIEW: True,
            CameraModes.OBSTACLE_VIEW: True,
            CameraModes.CAMERA_STANDBY: False,
        }

        if isinstance(self._shared.camera_mode, bool):
            self._shared.camera_mode = (
                CameraModes.MAP_VIEW
                if self._shared.camera_mode
                else CameraModes.CAMERA_STANDBY
            )

        self._should_poll = POLLING_STATES.get(self._shared.camera_mode, False)
        return self._should_poll

    @property
    def device_info(self):
        """Return the device info."""
        device_info = Dev_Info if Dev_Info else Entity_Info
        return device_info(identifiers=self._identifiers)

    def turn_on(self) -> None:
        """Camera Turn On"""
        self._shared.camera_mode = CameraModes.CAMERA_ON

    def turn_off(self) -> None:
        """Camera Turn Off"""
        self._shared.camera_mode = CameraModes.CAMERA_OFF

    def empty_if_no_data(self) -> Image:
        """
        It will return the last image if available or
        an empty image if there are no data.
        """
        if self._last_image:
            _LOGGER.debug("%s: Returning Last image.", self._file_name)
            return self._last_image
        # Check if the snapshot file exists
        _LOGGER.info("%s: Searching for %s.", self._file_name, self.snapshot_img)
        if os.path.isfile(self.snapshot_img):
            # Load the snapshot image
            self._last_image = Image.open(self.snapshot_img)
            _LOGGER.debug("%s: Returning Snapshot image.", self._file_name)
            return self._last_image
        # Create an empty image with a gray background
        empty_img = Image.new("RGB", (800, 600), "gray")
        _LOGGER.info("%s: Returning Empty image.", self._file_name)
        return empty_img

    async def take_snapshot(self, json_data: Any, image_data: Image.Image) -> None:
        """Camera Automatic Snapshots."""
        partial_snapshot = SnapshotStore()
        await partial_snapshot.async_set_snapshot_save_data(self._file_name)
        await self._snapshots.run_async_take_snapshot(json_data, image_data)

    async def async_update(self):
        """Camera Frame Update."""

        # Obstacle View Processing
        if self._shared.camera_mode == CameraModes.OBSTACLE_VIEW:
            if self.Image is not None:
                return self.camera_image(self._image_w, self._image_h)

        # Map View Processing
        if is_auth_updated(self):
            # Get the active user language
            self._shared.user_language = await async_get_active_user_language(self.hass)
        if not self._mqtt:
            _LOGGER.debug("%s: No MQTT data available.", self._file_name)
            # return last/empty image if no MQTT or CPU usage too high.
            await self._handle_no_mqtt_data()

        # If we have data from MQTT, we process the image.
        await self._update_vacuum_state()

        pid = os.getpid()  # Start to log the CPU usage of this PID.
        proc = ProcInsp().psutil.Process(pid)  # Get the process PID.
        process_data = await self._mqtt.is_data_available()
        if process_data and self._shared.camera_mode == CameraModes.MAP_VIEW:
            # to calculate the cycle time for frame adjustment.
            start_time = time.perf_counter()
            self._log_cpu_usage(proc)
            self._processing = True
            # if the vacuum is working, or it is the first image.
            if self.is_streaming:
                # grab the image from MQTT.
                self._shared.image_grab = True
                self._shared.snapshot_take = False
                self._shared.frame_number = self.processor.get_frame_number()
                _LOGGER.info(
                    "%s: Camera image data update available: %r",
                    self._file_name,
                    process_data,
                )
            try:
                parsed_json, is_a_test = await self._process_parsed_json()
            except ValueError:
                self._vac_json_available = "Error"
                pass
            else:
                # Just in case, let's check that the data is available.
                if parsed_json is not None:
                    if self._rrm_data:
                        self._shared.destinations = await self._mqtt.get_destinations()
                        pil_img = await self.hass.async_create_task(
                            self.processor.run_async_process_valetudo_data(
                                self._rrm_data
                            )
                        )
                    elif self._rrm_data is None:
                        _LOGGER.debug("Image creation in progress")
                        pil_img = await self.hass.async_create_task(
                            self.processor.run_async_process_valetudo_data(parsed_json)
                        )
                    else:
                        # if no image was processed empty or last snapshot/frame
                        if not is_a_test:
                            pil_img = self.empty_if_no_data()
                        else:
                            _LOGGER.debug("Producing test mode image")
                            pil_img = await self.hass.async_create_task(
                                self.processor.run_async_process_valetudo_data(
                                    parsed_json
                                )
                            )

                    # update the image
                    self._last_image = pil_img
                    self.Image = await self.hass.async_create_task(
                        self.run_async_pil_to_bytes(pil_img)
                    )
                    if (
                        self._shared.vacuum_state == "docked"
                        and self._shared.camera_mode == CameraModes.MAP_VIEW
                    ):
                        self._image_bk = self.Image
                    elif (
                        self._shared.camera_mode == CameraModes.MAP_VIEW
                        and self._shared.vacuum_state != "docked"
                    ):
                        self._image_bk = None
                    # take a snapshot if we meet the conditions.
                    await self._take_snapshot(parsed_json, pil_img)

                    _LOGGER.debug("%s: Image update complete", self._file_name)
                    self._update_frame_interval(start_time)
                else:
                    _LOGGER.info(
                        "%s: Image not processed. Returning not updated image.",
                        self._file_name,
                    )
                    self._attr_frame_interval = 0.1
                # HA supervised Memory and CUP usage report.
                self._log_memory_usage(proc)
                self._log_cpu_usage(proc)
                self._processing = False
                return self.camera_image(self._image_w, self._image_h)

    async def _update_vacuum_state(self):
        """Update vacuum state based on MQTT data."""
        self._shared.vacuum_battery = await self._mqtt.get_battery_level()
        self._shared.vacuum_connection = await self._mqtt.get_vacuum_connection_state()

        if not self._shared.vacuum_connection:
            self._shared.vacuum_state = "disconnected"
        else:
            if self._shared.vacuum_state == "disconnected":
                self._shared.vacuum_state = await self._mqtt.get_vacuum_status()
            else:
                self._shared.vacuum_state = await self._mqtt.get_vacuum_status()

    async def _handle_no_mqtt_data(self):
        """Handle the scenario where no MQTT data is available."""
        pil_img = self.empty_if_no_data()
        self.Image = await self.hass.async_create_task(
            self.run_async_pil_to_bytes(pil_img)
        )
        return self.camera_image(pil_img.width, pil_img.height)

    async def _process_parsed_json(self, test_mode: bool = False):
        """Process the parsed JSON data and return the generated image."""
        if test_mode:
            _LOGGER.debug("Camera Test Mode Active...")
            parsed_json = await async_load_file(
                file_to_load="custom_components/mqtt_vacuum_camera/snapshots/test.json",
                is_json=True,
            )
            self._shared.camera_mode = CameraModes.MAP_VIEW
            return parsed_json, test_mode
        parsed_json = await self._mqtt.update_data(self._shared.image_grab)
        if not parsed_json:
            self._vac_json_available = "Error"
            self.Image = await self.hass.async_create_task(
                self.run_async_pil_to_bytes(self.empty_if_no_data())
            )
            self.camera_image(self._image_w, self._image_h)
            _LOGGER.warning(
                "%s: No JSON data available. Camera Suspended.", self._file_name
            )
            self._should_pull = False

        if parsed_json[1] == "Rand256":
            self._shared.is_rand = True
            self._rrm_data = parsed_json[0]
        else:
            parsed_json = parsed_json[0]
            self._rrm_data = None

        self._vac_json_available = "Success"
        return parsed_json, test_mode

    async def _take_snapshot(self, parsed_json, pil_img):
        """Take a snapshot if conditions are met."""
        if self._shared.snapshot_take and pil_img:
            if self._shared.is_rand:
                await self.take_snapshot(self._rrm_data, pil_img)
            else:
                await self.take_snapshot(parsed_json, pil_img)

    def _log_cpu_usage(self, proc):
        """Log the CPU usage."""
        self._cpu_percent = round(
            ((proc.cpu_percent() / int(ProcInsp().psutil.cpu_count())) / 10), 1
        )

    def _log_memory_usage(self, proc):
        """Log the memory usage."""
        memory_percent = round(
            (
                (proc.memory_info()[0] / 2.0**30)
                / (ProcInsp().psutil.virtual_memory().total / 2.0**30)
            )
            * 100,
            2,
        )
        _LOGGER.debug(
            "%s: Camera Memory: GB in use %.2f / system available %.2f%%.",
            self._file_name,
            round(proc.memory_info()[0] / 2.0**30, 2),
            memory_percent,
        )

    def _update_frame_interval(self, start_time):
        """Update the frame interval based on processing time."""
        processing_time = round((time.perf_counter() - start_time), 3)
        self._attr_frame_interval = max(0.1, processing_time)

    async def async_pil_to_bytes(
        self, pil_img, image_id: str = None
    ) -> Optional[bytes]:
        """Convert PIL image to bytes"""
        if pil_img:
            self._last_image = pil_img
            _LOGGER.debug(
                "%s: Output Image: %s.",
                self._file_name,
                image_id if image_id else self._shared.vac_json_id,
            )
            if self._shared.show_vacuum_state:
                pil_img = await self.processor.run_async_draw_image_text(
                    pil_img, self._shared.user_colors[8]
                )
        else:
            if self._last_image is not None:
                _LOGGER.debug("%s: Output Last Image.", self._file_name)
                pil_img = self._last_image
            else:
                _LOGGER.debug("%s: Output Gray Image.", self._file_name)
                pil_img = self.empty_if_no_data()
        self._image_w = pil_img.width
        self._image_h = pil_img.height
        buffered = BytesIO()
        pil_img.save(buffered, format="PNG")
        bytes_data = buffered.getvalue()
        del buffered, pil_img
        return bytes_data

    def process_pil_to_bytes(self, pil_img, image_id: str = None):
        """Async function to process the image data from the Vacuum Json data."""
        loop = asyncio.new_event_loop()
        asyncio.set_event_loop(loop)
        try:
            result = loop.run_until_complete(self.async_pil_to_bytes(pil_img, image_id))
        finally:
            loop.close()
        return result

    async def run_async_pil_to_bytes(self, pil_img, image_id: str = None):
        """Thread function to process the image data from the Vacuum Json data."""
        num_processes = 1
        pil_img_list = [pil_img for _ in range(num_processes)]
        loop = get_event_loop()

        with ThreadPoolExecutor(
            max_workers=1, thread_name_prefix=f"{self._file_name}_camera"
        ) as executor:
            tasks = [
                loop.run_in_executor(
                    executor, self.process_pil_to_bytes, pil_img, image_id
                )
                for pil_img in pil_img_list
            ]
            images = await gather(*tasks)

        if isinstance(images, list) and len(images) > 0:
            result = images[0]
        else:
            result = None

        return result

    async def handle_vacuum_start(self, event):
        """Handle the event_vacuum_start event."""
        _LOGGER.debug("Received event: %s, Data: %s", event.event_type, str(event.data))
        self._shared.trims = TrimsData.clear
        _LOGGER.debug("%s Trims cleared: %s", self._file_name, self._shared.trims)

    async def handle_obstacle_view(self, event):
        """Handle the event mqtt_vacuum_camera_obstacle_coordinates."""

        async def _set_map_view_mode(reason: str = None):
            """Set the camera mode to MAP_VIEW."""
            self._shared.camera_mode = CameraModes.MAP_VIEW
            _LOGGER.debug(
                "%s: Camera Mode Change to %s",
                self._file_name,
                self._shared.camera_mode,
                reason if reason else ", ''.",
            )
            if self._image_bk:
                _LOGGER.debug("%s: Restoring the backup image.", self._file_name)
                self.Image = self._image_bk
                return self.camera_image(self._image_w, self._image_h)
            return

        async def _set_camera_mode(mode_of_camera: CameraModes, reason: str = None):
            """Set the camera mode."""
            self._shared.camera_mode = mode_of_camera
            if mode_of_camera == CameraModes.OBSTACLE_SEARCH and not self._image_bk:
                self._image_bk = self.Image

            _LOGGER.debug(
                "%s: Camera Mode Change to %s",
                self._file_name,
                self._shared.camera_mode,
                reason if reason else ", ''.",
            )

        async def _async_find_nearest_obstacle(x, y, all_obstacles):
            """Find the nearest obstacle to the given coordinates."""
            nearest_obstacles = None
            width = self._shared.image_ref_width
            height = self._shared.image_ref_height
            min_distance = round(
                60 * (width / height)
            )  # (60 * aspect ratio) pixels distance
            _LOGGER.debug(
                "Finding in the nearest %d pixels obstacle to coordinates: %d, %d",
                min_distance,
                x,
                y,
            )

            for obstacle in all_obstacles:
                obstacle_point = obstacle["point"]
                obstacle_x = obstacle_point["x"]
                obstacle_y = obstacle_point["y"]

                # Calculate Euclidean distance
                distance = math.sqrt((x - obstacle_x) ** 2 + (y - obstacle_y) ** 2)

                if distance < min_distance:
                    min_distance = distance
                    nearest_obstacles = obstacle

            return nearest_obstacles

        _LOGGER.debug(
            "%s: Received event: %s, Data: %s",
            self._file_name,
            str(event.event_type),
            str(event.data),
        )
        # Check if we are in obstacle view and switch back to map view
        if self._shared.camera_mode == CameraModes.OBSTACLE_VIEW:
            return await _set_map_view_mode("Obstacle View Exit Requested.")

        if (
            self._shared.obstacles_data
            and self._shared.camera_mode == CameraModes.MAP_VIEW
        ):
            if event.data.get("entity_id") == self.entity_id:
                await _set_camera_mode(CameraModes.OBSTACLE_SEARCH)
                coordinates = event.data.get("coordinates")
                if coordinates:
                    obstacles = self._shared.obstacles_data
                    coordinates_x = coordinates.get("x")
                    coordinates_y = coordinates.get("y")
                    # Find the nearest obstacle
                    nearest_obstacle = await _async_find_nearest_obstacle(
                        coordinates_x, coordinates_y, obstacles
                    )

                    if nearest_obstacle:
                        _LOGGER.debug(
                            "%s: Nearest obstacle found: %r",
                            self._file_name,
                            nearest_obstacle,
                        )
                        if nearest_obstacle["link"]:
                            await _set_camera_mode(
                                mode_of_camera=CameraModes.OBSTACLE_DOWNLOAD,
                                reason=f"Downloading image: {nearest_obstacle['link']}",
                            )
                            try:
                                temp_image = await asyncio.wait_for(
                                    fut=self.processor.download_image(
                                        nearest_obstacle["link"]
                                    ),
                                    timeout=10,
                                )
                            except asyncio.TimeoutError:
                                return await _set_map_view_mode(
                                    "Image download timeout."
                                )
                            except Exception as e:
                                return await _set_map_view_mode(
                                    f"Error downloading image: {e}"
                                )
                        else:
                            return await _set_map_view_mode(
                                "No link found for the obstacle image."
                            )
                        if temp_image is not None:
                            await _set_camera_mode(CameraModes.OBSTACLE_VIEW)
                            try:
                                start_time = time.perf_counter()
                                # Open the downloaded image with PIL
                                pil_img = await self.hass.async_create_task(
                                    self.processor.async_open_image(temp_image)
                                )
                                # Resize the image if resize_to is provided
                                width = self._shared.image_ref_width
                                height = self._shared.image_ref_height
                                resize_data = ResizeParams(
                                    pil_img=pil_img,
                                    width=width,
                                    height=height,
                                    aspect_ratio=self._shared.image_aspect_ratio,
                                    crop_size=[],
                                    is_rand=False,
                                    offset_func=None,
                                )
                                resized_image, _ = await async_resize_image(
                                    params=resize_data
                                )
                                self.Image = await self.hass.async_create_task(
                                    self.run_async_pil_to_bytes(
                                        resized_image,
                                        image_id=nearest_obstacle["label"],
                                    )
                                )
                                end_time = time.perf_counter()
                                _LOGGER.debug(
                                    "%s: Image processing time: %r seconds",
                                    self._file_name,
                                    end_time - start_time,
                                )
                                return
                            except Exception as e:
                                _LOGGER.warning(
                                    "%s: Unexpected Error processing image: %r",
                                    self._file_name,
                                    e,
                                    exc_info=True,
                                )
                                return await _set_map_view_mode()
                        else:
                            return await _set_map_view_mode("No image downloaded.")
                    else:
                        return await _set_map_view_mode("No nearby obstacle found.")
        else:
            return await _set_map_view_mode("No obstacles data available.")<|MERGE_RESOLUTION|>--- conflicted
+++ resolved
@@ -215,13 +215,6 @@
         return self._attr_is_streaming
 
     def disable_motion_detection(self) -> bool:
-<<<<<<< HEAD
-        """Disable Motion Detection"""
-        return False
-
-    def enable_motion_detection(self) -> bool:
-        """Enable Motion Detection"""
-=======
         """Disable Motion Detection
         :return bool always False as this is not in use in this implementation"""
         return False
@@ -229,7 +222,6 @@
     def enable_motion_detection(self) -> bool:
         """Enable Motion Detection
         :return bool always False as this is not in use in this implementation"""
->>>>>>> f8c8e3e1
         return False
 
     def camera_image(
