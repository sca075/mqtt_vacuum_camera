"""Constants for the mqtt_vacuum_camera integration."""

from homeassistant.components import logger

"""Version v2024.07.1"""

"""Required in Config_Flow"""
PLATFORMS = ["camera"]
DOMAIN = "mqtt_vacuum_camera"
DEFAULT_NAME = "mqtt vacuum camera"
CAMERA_STORAGE = "valetudo_camera"
DEFAULT_ROOMS = 1  # 15 is the maximum number of rooms.
ATTR_ROTATE = "rotate_image"
ATTR_CROP = "crop_image"
ATTR_MARGINS = "margins"
CONF_OFFSET_TOP = "offset_top"
CONF_OFFSET_BOTTOM = "offset_bottom"
CONF_OFFSET_LEFT = "offset_left"
CONF_OFFSET_RIGHT = "offset_right"
CONF_ASPECT_RATIO = "aspect_ratio"
CONF_VAC_STAT = "show_vac_status"
CONF_VAC_STAT_SIZE = "vac_status_size"
CONF_VAC_STAT_POS = "vac_status_position"
CONF_VAC_STAT_FONT = "vac_status_font"
CONF_MQTT_HOST = "broker_host"
CONF_MQTT_PASS = "broker_password"
CONF_MQTT_USER = "broker_user"
CONF_VACUUM_CONNECTION_STRING = "vacuum_map"
CONF_VACUUM_ENTITY_ID = "vacuum_entity"
CONF_VACUUM_CONFIG_ENTRY_ID = "vacuum_config_entry"
CONF_VACUUM_IDENTIFIERS = "vacuum_identifiers"
CONF_SNAPSHOTS_ENABLE = "enable_www_snapshots"
CONF_EXPORT_SVG = "get_svg_file"
CONF_AUTO_ZOOM = "auto_zoom"
CONF_ZOOM_LOCK_RATIO = "zoom_lock_ratio"
ICON = "mdi:camera"
NAME = "MQTT Vacuum Camera"

# Logger
<<<<<<< HEAD
_LOGGER = logger.helpers.get_logger(DOMAIN)
=======
_LOGGER = logger.helpers.get_logger()
>>>>>>> 65d736bc

DEFAULT_VALUES = {
    "rotate_image": "0",
    "margins": "100",
    "aspect_ratio": "None",
    "offset_top": 0,
    "offset_bottom": 0,
    "offset_left": 0,
    "offset_right": 0,
    "auto_zoom": False,
    "zoom_lock_ratio": True,
    "show_vac_status": False,
    "vac_status_font": "custom_components/mqtt_vacuum_camera/utils/fonts/FiraSans.ttf",
    "vac_status_size": 50,
    "vac_status_position": True,
    "get_svg_file": False,
    "enable_www_snapshots": False,
    "color_charger": [255, 128, 0],
    "color_move": [238, 247, 255],
    "color_wall": [255, 255, 0],
    "color_robot": [255, 255, 204],
    "color_go_to": [0, 255, 0],
    "color_no_go": [255, 0, 0],
    "color_zone_clean": [255, 255, 255],
    "color_background": [0, 125, 255],
    "color_text": [255, 255, 255],
    "alpha_charger": 255.0,
    "alpha_move": 255.0,
    "alpha_wall": 255.0,
    "alpha_robot": 255.0,
    "alpha_go_to": 255.0,
    "alpha_no_go": 125.0,
    "alpha_zone_clean": 125.0,
    "alpha_background": 255.0,
    "alpha_text": 255.0,
    "color_room_0": [135, 206, 250],
    "color_room_1": [176, 226, 255],
    "color_room_2": [165, 105, 18],
    "color_room_3": [164, 211, 238],
    "color_room_4": [141, 182, 205],
    "color_room_5": [96, 123, 139],
    "color_room_6": [224, 255, 255],
    "color_room_7": [209, 238, 238],
    "color_room_8": [180, 205, 205],
    "color_room_9": [122, 139, 139],
    "color_room_10": [175, 238, 238],
    "color_room_11": [84, 153, 199],
    "color_room_12": [133, 193, 233],
    "color_room_13": [245, 176, 65],
    "color_room_14": [82, 190, 128],
    "color_room_15": [72, 201, 176],
    "alpha_room_0": 255.0,
    "alpha_room_1": 255.0,
    "alpha_room_2": 255.0,
    "alpha_room_3": 255.0,
    "alpha_room_4": 255.0,
    "alpha_room_5": 255.0,
    "alpha_room_6": 255.0,
    "alpha_room_7": 255.0,
    "alpha_room_8": 255.0,
    "alpha_room_9": 255.0,
    "alpha_room_10": 255.0,
    "alpha_room_11": 255.0,
    "alpha_room_12": 255.0,
    "alpha_room_13": 255.0,
    "alpha_room_14": 255.0,
    "alpha_room_15": 255.0,
}

KEYS_TO_UPDATE = [
    "rotate_image",
    "margins",
    "aspect_ratio",
    "offset_top",
    "offset_bottom",
    "offset_left",
    "offset_right",
    "auto_zoom",
    "zoom_lock_ratio",
    "show_vac_status",
    "vac_status_size",
    "vac_status_position",
    "vac_status_font",
    "get_svg_file",
    "enable_www_snapshots",
    "color_charger",
    "color_move",
    "color_wall",
    "color_robot",
    "color_go_to",
    "color_no_go",
    "color_zone_clean",
    "color_background",
    "color_text",
    "alpha_charger",
    "alpha_move",
    "alpha_wall",
    "alpha_robot",
    "alpha_go_to",
    "alpha_no_go",
    "alpha_zone_clean",
    "alpha_background",
    "alpha_text",
    "color_room_0",
    "color_room_1",
    "color_room_2",
    "color_room_3",
    "color_room_4",
    "color_room_5",
    "color_room_6",
    "color_room_7",
    "color_room_8",
    "color_room_9",
    "color_room_10",
    "color_room_11",
    "color_room_12",
    "color_room_13",
    "color_room_14",
    "color_room_15",
    "alpha_room_0",
    "alpha_room_1",
    "alpha_room_2",
    "alpha_room_3",
    "alpha_room_4",
    "alpha_room_5",
    "alpha_room_6",
    "alpha_room_7",
    "alpha_room_8",
    "alpha_room_9",
    "alpha_room_10",
    "alpha_room_11",
    "alpha_room_12",
    "alpha_room_13",
    "alpha_room_14",
    "alpha_room_15",
]

ALPHA_VALUES = {
    "min": 0.0,  # Minimum value
    "max": 255.0,  # Maximum value
    "step": 1.0,  # Step value
}

TEXT_SIZE_VALUES = {
    "min": 5,  # Minimum value
    "max": 51,  # Maximum value
    "step": 1,  # Step value
}

ROTATION_VALUES = [
    {"label": "0", "value": "0"},
    {"label": "90", "value": "90"},
    {"label": "180", "value": "180"},
    {"label": "270", "value": "270"},
]

RATIO_VALUES = [
    {"label": "Original Ratio.", "value": "None"},
    {"label": "1:1", "value": "1, 1"},
    {"label": "2:1", "value": "2, 1"},
    {"label": "3:2", "value": "3, 2"},
    {"label": "5:4", "value": "5, 4"},
    {"label": "9:16", "value": "9, 16"},
    {"label": "16:9", "value": "16, 9"},
]

FONTS_AVAILABLE = [
    {
        "label": "Fira Sans",
        "value": "custom_components/mqtt_vacuum_camera/utils/fonts/FiraSans.ttf",
    },
    {
        "label": "Inter",
        "value": "custom_components/mqtt_vacuum_camera/utils/fonts/Inter-VF.ttf",
    },
    {
        "label": "M Plus Regular",
        "value": "custom_components/mqtt_vacuum_camera/utils/fonts/MPLUSRegular.ttf",
    },
    {
        "label": "Noto Sans CJKhk",
        "value": "custom_components/mqtt_vacuum_camera/utils/fonts/NotoSansCJKhk-VF.ttf",
    },
    {
        "label": "Noto Kufi Arabic",
        "value": "custom_components/mqtt_vacuum_camera/utils/fonts/NotoKufiArabic-VF.ttf",
    },
    {
        "label": "Noto Sans Khojki",
        "value": "custom_components/mqtt_vacuum_camera/utils/fonts/NotoSansKhojki.ttf",
    },
    {
        "label": "Lato Regular",
        "value": "custom_components/mqtt_vacuum_camera/utils/fonts/Lato-Regular.ttf",
    },
]


"""App Constants. Not in use, and dummy values"""
IDLE_SCAN_INTERVAL = 120
CLEANING_SCAN_INTERVAL = 5
IS_ALPHA = "add_base_alpha"
IS_ALPHA_R1 = "add_room_1_alpha"
IS_ALPHA_R2 = "add_room_2_alpha"
IS_OFFSET = "add_offset"

"""Base Colours RGB"""
COLOR_CHARGER = "color_charger"
COLOR_MOVE = "color_move"
COLOR_ROBOT = "color_robot"
COLOR_NO_GO = "color_no_go"
COLOR_GO_TO = "color_go_to"
COLOR_BACKGROUND = "color_background"
COLOR_ZONE_CLEAN = "color_zone_clean"
COLOR_WALL = "color_wall"
COLOR_TEXT = "color_text"

"""Base Colours RGB array, not in use"""
CONF_COLORS = [
    COLOR_WALL,
    COLOR_ZONE_CLEAN,
    COLOR_ROBOT,
    COLOR_BACKGROUND,
    COLOR_MOVE,
    COLOR_CHARGER,
    COLOR_NO_GO,
    COLOR_GO_TO,
]

"Rooms Colours RGB"
COLOR_ROOM_0 = "color_room_0"
COLOR_ROOM_1 = "color_room_1"
COLOR_ROOM_2 = "color_room_2"
COLOR_ROOM_3 = "color_room_3"
COLOR_ROOM_4 = "color_room_4"
COLOR_ROOM_5 = "color_room_5"
COLOR_ROOM_6 = "color_room_6"
COLOR_ROOM_7 = "color_room_7"
COLOR_ROOM_8 = "color_room_8"
COLOR_ROOM_9 = "color_room_9"
COLOR_ROOM_10 = "color_room_10"
COLOR_ROOM_11 = "color_room_11"
COLOR_ROOM_12 = "color_room_12"
COLOR_ROOM_13 = "color_room_13"
COLOR_ROOM_14 = "color_room_14"
COLOR_ROOM_15 = "color_room_15"

"""Alpha for RGBA Colours"""
ALPHA_CHARGER = "alpha_charger"
ALPHA_MOVE = "alpha_move"
ALPHA_ROBOT = "alpha_robot"
ALPHA_NO_GO = "alpha_no_go"
ALPHA_GO_TO = "alpha_go_to"
ALPHA_BACKGROUND = "alpha_background"
ALPHA_ZONE_CLEAN = "alpha_zone_clean"
ALPHA_WALL = "alpha_wall"
ALPHA_TEXT = "alpha_text"
ALPHA_ROOM_0 = "alpha_room_0"
ALPHA_ROOM_1 = "alpha_room_1"
ALPHA_ROOM_2 = "alpha_room_2"
ALPHA_ROOM_3 = "alpha_room_3"
ALPHA_ROOM_4 = "alpha_room_4"
ALPHA_ROOM_5 = "alpha_room_5"
ALPHA_ROOM_6 = "alpha_room_6"
ALPHA_ROOM_7 = "alpha_room_7"
ALPHA_ROOM_8 = "alpha_room_8"
ALPHA_ROOM_9 = "alpha_room_9"
ALPHA_ROOM_10 = "alpha_room_10"
ALPHA_ROOM_11 = "alpha_room_11"
ALPHA_ROOM_12 = "alpha_room_12"
ALPHA_ROOM_13 = "alpha_room_13"
ALPHA_ROOM_14 = "alpha_room_14"
ALPHA_ROOM_15 = "alpha_room_15"<|MERGE_RESOLUTION|>--- conflicted
+++ resolved
@@ -1,6 +1,6 @@
 """Constants for the mqtt_vacuum_camera integration."""
 
-from homeassistant.components import logger
+import logging
 
 """Version v2024.07.1"""
 
@@ -37,11 +37,7 @@
 NAME = "MQTT Vacuum Camera"
 
 # Logger
-<<<<<<< HEAD
-_LOGGER = logger.helpers.get_logger(DOMAIN)
-=======
-_LOGGER = logger.helpers.get_logger()
->>>>>>> 65d736bc
+_LOGGER = logging.getLogger(DOMAIN)
 
 DEFAULT_VALUES = {
     "rotate_image": "0",
