--- conflicted
+++ resolved
@@ -355,11 +355,7 @@
             if self.active_zones and (
                 (self.robot_in_room["id"]) in range(len(self.active_zones))
             ):  # issue #100 Index out of range
-<<<<<<< HEAD
-                self.zooming = bool(self.active_zones[(self.robot_in_room["id"])])
-=======
                 self.zooming = bool(self.active_zones[self.robot_in_room["id"]])
->>>>>>> 30fcca91
             return temp
         # else we need to search and use the async method
         _LOGGER.debug(f"{self.file_name} changed room.. searching..")
