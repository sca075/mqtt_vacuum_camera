### Auto Zooming the room (segment) when the vacuum is cleaning it.

<<<<<<< HEAD
***Category:*** Camera Configuration - Image Options - Auto Zoom.

![Screenshot 2024-08-19 at 12 27 07](https://github.com/user-attachments/assets/1ecffd2c-2c03-4631-82ca-e65690e82f18)
=======
***Category:*** Camera Configuration - Image Options - Auto Zoom
>>>>>>> 64f39332

![Screenshot 2024-03-13 at 17 14 10](https://github.com/sca075/valetudo_vacuum_camera/assets/82227818/390a5a85-3091-40b0-9846-c0bc9c6db93d)

***Default:***  Disable

***Description:*** If the vacuum supports the segments and those are properly configured also in the card, when the
vacuum enters the room to clean the Camera will zoom the image on that room. The full zoom will change the aspect ratio of the image.
Below exaple of how looks the dashboad when the ratio isn't locked.

https://github.com/sca075/valetudo_vacuum_camera/assets/82227818/99fc5b9b-20a5-4458-8f5c-1dda874a9da5

With the Lock Aspect Ratio function the image is displayed with the selected ratio (this is at orinal image ratio).

https://github.com/sca075/valetudo_vacuum_camera/assets/82227818/6930e76a-9c66-4f81-b824-003698160ffd

While auto zooming the segments the images will change aspect ratio if the lock aspect ratio is disabled.
If enabled the aspect ratio will be kept and the image will be padded to fit the aspect ratio.
It is also possible to select the desired aspect ratio of the images independently of the auto zoom.
See the Image Options guide for more details.

***Note:*** The zoom works only when the vacuum is in “cleaning” state. In all other states the image returns
automatically to the floor plan. If the auto zoom is disabled the floor map is displayed normally, cleaned or in clean
mode segments are highlighted on the map by a faded selected color.<|MERGE_RESOLUTION|>--- conflicted
+++ resolved
@@ -1,12 +1,11 @@
 ### Auto Zooming the room (segment) when the vacuum is cleaning it.
 
-<<<<<<< HEAD
+
 ***Category:*** Camera Configuration - Image Options - Auto Zoom.
 
 ![Screenshot 2024-08-19 at 12 27 07](https://github.com/user-attachments/assets/1ecffd2c-2c03-4631-82ca-e65690e82f18)
-=======
+
 ***Category:*** Camera Configuration - Image Options - Auto Zoom
->>>>>>> 64f39332
 
 ![Screenshot 2024-03-13 at 17 14 10](https://github.com/sca075/valetudo_vacuum_camera/assets/82227818/390a5a85-3091-40b0-9846-c0bc9c6db93d)
 
