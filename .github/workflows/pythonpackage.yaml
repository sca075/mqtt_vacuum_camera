name: Python package

on:
  push:
  schedule:
    - cron: "30 16 * * WED"

jobs:
  build:
    runs-on: ubuntu-latest
    strategy:
      max-parallel: 2
      matrix:
        python-version: ["3.9"]

    steps:
      - uses: actions/checkout@v2
      - name: Set up Python ${{ matrix.python-version }}
        uses: actions/setup-python@v2
        with:
          python-version: ${{ matrix.python-version }}

      - name: Install dependencies
        run: |
          python -m pip install --upgrade pip
<<<<<<< HEAD
          pip install -r requirements.test.txt

      - name: Run pytest
        run: |
          pytest --cov=. -vv
=======
          pip install -r requirements.test.txt
>>>>>>> 984d5158
<|MERGE_RESOLUTION|>--- conflicted
+++ resolved
@@ -23,12 +23,4 @@
       - name: Install dependencies
         run: |
           python -m pip install --upgrade pip
-<<<<<<< HEAD
-          pip install -r requirements.test.txt
-
-      - name: Run pytest
-        run: |
-          pytest --cov=. -vv
-=======
-          pip install -r requirements.test.txt
->>>>>>> 984d5158
+          pip install -r requirements.test.txt